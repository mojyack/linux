/*
 *      uvc_v4l2.c  --  USB Video Class driver - V4L2 API
 *
 *      Copyright (C) 2005-2010
 *          Laurent Pinchart (laurent.pinchart@ideasonboard.com)
 *
 *      This program is free software; you can redistribute it and/or modify
 *      it under the terms of the GNU General Public License as published by
 *      the Free Software Foundation; either version 2 of the License, or
 *      (at your option) any later version.
 *
 */

#include <linux/compat.h>
#include <linux/kernel.h>
#include <linux/version.h>
#include <linux/list.h>
#include <linux/module.h>
#include <linux/slab.h>
#include <linux/usb.h>
#include <linux/videodev2.h>
#include <linux/vmalloc.h>
#include <linux/mm.h>
#include <linux/wait.h>
#include <linux/atomic.h>

#include <media/v4l2-common.h>
#include <media/v4l2-ctrls.h>
#include <media/v4l2-event.h>
#include <media/v4l2-ioctl.h>

#include "uvcvideo.h"

/* ------------------------------------------------------------------------
 * UVC ioctls
 */
static int uvc_ioctl_ctrl_map(struct uvc_video_chain *chain,
	struct uvc_xu_control_mapping *xmap)
{
	struct uvc_control_mapping *map;
	unsigned int size;
	int ret;

	map = kzalloc(sizeof *map, GFP_KERNEL);
	if (map == NULL)
		return -ENOMEM;

	map->id = xmap->id;
	memcpy(map->name, xmap->name, sizeof map->name);
	memcpy(map->entity, xmap->entity, sizeof map->entity);
	map->selector = xmap->selector;
	map->size = xmap->size;
	map->offset = xmap->offset;
	map->v4l2_type = xmap->v4l2_type;
	map->data_type = xmap->data_type;

	switch (xmap->v4l2_type) {
	case V4L2_CTRL_TYPE_INTEGER:
	case V4L2_CTRL_TYPE_BOOLEAN:
	case V4L2_CTRL_TYPE_BUTTON:
		break;

	case V4L2_CTRL_TYPE_MENU:
		/* Prevent excessive memory consumption, as well as integer
		 * overflows.
		 */
		if (xmap->menu_count == 0 ||
		    xmap->menu_count > UVC_MAX_CONTROL_MENU_ENTRIES) {
			ret = -EINVAL;
			goto done;
		}

		size = xmap->menu_count * sizeof(*map->menu_info);
		map->menu_info = kmalloc(size, GFP_KERNEL);
		if (map->menu_info == NULL) {
			ret = -ENOMEM;
			goto done;
		}

		if (copy_from_user(map->menu_info, xmap->menu_info, size)) {
			ret = -EFAULT;
			goto done;
		}

		map->menu_count = xmap->menu_count;
		break;

	default:
		uvc_trace(UVC_TRACE_CONTROL, "Unsupported V4L2 control type "
			  "%u.\n", xmap->v4l2_type);
		ret = -ENOTTY;
		goto done;
	}

	ret = uvc_ctrl_add_mapping(chain, map);

done:
	kfree(map->menu_info);
	kfree(map);

	return ret;
}

/* ------------------------------------------------------------------------
 * V4L2 interface
 */

/*
 * Find the frame interval closest to the requested frame interval for the
 * given frame format and size. This should be done by the device as part of
 * the Video Probe and Commit negotiation, but some hardware don't implement
 * that feature.
 */
static __u32 uvc_try_frame_interval(struct uvc_frame *frame, __u32 interval)
{
	unsigned int i;

	if (frame->bFrameIntervalType) {
		__u32 best = -1, dist;

		for (i = 0; i < frame->bFrameIntervalType; ++i) {
			dist = interval > frame->dwFrameInterval[i]
			     ? interval - frame->dwFrameInterval[i]
			     : frame->dwFrameInterval[i] - interval;

			if (dist > best)
				break;

			best = dist;
		}

		interval = frame->dwFrameInterval[i-1];
	} else {
		const __u32 min = frame->dwFrameInterval[0];
		const __u32 max = frame->dwFrameInterval[1];
		const __u32 step = frame->dwFrameInterval[2];

		interval = min + (interval - min + step/2) / step * step;
		if (interval > max)
			interval = max;
	}

	return interval;
}

static int uvc_v4l2_try_format(struct uvc_streaming *stream,
	struct v4l2_format *fmt, struct uvc_streaming_control *probe,
	struct uvc_format **uvc_format, struct uvc_frame **uvc_frame)
{
	struct uvc_format *format = NULL;
	struct uvc_frame *frame = NULL;
	__u16 rw, rh;
	unsigned int d, maxd;
	unsigned int i;
	__u32 interval;
	int ret = 0;
	__u8 *fcc;

	if (fmt->type != stream->type)
		return -EINVAL;

	fcc = (__u8 *)&fmt->fmt.pix.pixelformat;
	uvc_trace(UVC_TRACE_FORMAT, "Trying format 0x%08x (%c%c%c%c): %ux%u.\n",
			fmt->fmt.pix.pixelformat,
			fcc[0], fcc[1], fcc[2], fcc[3],
			fmt->fmt.pix.width, fmt->fmt.pix.height);

	/* Check if the hardware supports the requested format, use the default
	 * format otherwise.
	 */
	for (i = 0; i < stream->nformats; ++i) {
		format = &stream->format[i];
		if (format->fcc == fmt->fmt.pix.pixelformat)
			break;
	}

	if (i == stream->nformats) {
		format = stream->def_format;
		fmt->fmt.pix.pixelformat = format->fcc;
	}

	/* Find the closest image size. The distance between image sizes is
	 * the size in pixels of the non-overlapping regions between the
	 * requested size and the frame-specified size.
	 */
	rw = fmt->fmt.pix.width;
	rh = fmt->fmt.pix.height;
	maxd = (unsigned int)-1;

	for (i = 0; i < format->nframes; ++i) {
		__u16 w = format->frame[i].wWidth;
		__u16 h = format->frame[i].wHeight;

		d = min(w, rw) * min(h, rh);
		d = w*h + rw*rh - 2*d;
		if (d < maxd) {
			maxd = d;
			frame = &format->frame[i];
		}

		if (maxd == 0)
			break;
	}

	if (frame == NULL) {
		uvc_trace(UVC_TRACE_FORMAT, "Unsupported size %ux%u.\n",
				fmt->fmt.pix.width, fmt->fmt.pix.height);
		return -EINVAL;
	}

	/* Use the default frame interval. */
	interval = frame->dwDefaultFrameInterval;
	uvc_trace(UVC_TRACE_FORMAT, "Using default frame interval %u.%u us "
		"(%u.%u fps).\n", interval/10, interval%10, 10000000/interval,
		(100000000/interval)%10);

	/* Set the format index, frame index and frame interval. */
	memset(probe, 0, sizeof *probe);
	probe->bmHint = 1;	/* dwFrameInterval */
	probe->bFormatIndex = format->index;
	probe->bFrameIndex = frame->bFrameIndex;
	probe->dwFrameInterval = uvc_try_frame_interval(frame, interval);
	/* Some webcams stall the probe control set request when the
	 * dwMaxVideoFrameSize field is set to zero. The UVC specification
	 * clearly states that the field is read-only from the host, so this
	 * is a webcam bug. Set dwMaxVideoFrameSize to the value reported by
	 * the webcam to work around the problem.
	 *
	 * The workaround could probably be enabled for all webcams, so the
	 * quirk can be removed if needed. It's currently useful to detect
	 * webcam bugs and fix them before they hit the market (providing
	 * developers test their webcams with the Linux driver as well as with
	 * the Windows driver).
	 */
	mutex_lock(&stream->mutex);
	if (stream->dev->quirks & UVC_QUIRK_PROBE_EXTRAFIELDS)
		probe->dwMaxVideoFrameSize =
			stream->ctrl.dwMaxVideoFrameSize;

	/* Probe the device. */
	ret = uvc_probe_video(stream, probe);
	mutex_unlock(&stream->mutex);
	if (ret < 0)
		goto done;

	fmt->fmt.pix.width = frame->wWidth;
	fmt->fmt.pix.height = frame->wHeight;
	fmt->fmt.pix.field = V4L2_FIELD_NONE;
	fmt->fmt.pix.bytesperline = format->bpp * frame->wWidth / 8;
	fmt->fmt.pix.sizeimage = probe->dwMaxVideoFrameSize;
	fmt->fmt.pix.colorspace = format->colorspace;
	fmt->fmt.pix.priv = 0;

	if (uvc_format != NULL)
		*uvc_format = format;
	if (uvc_frame != NULL)
		*uvc_frame = frame;

done:
	return ret;
}

static int uvc_v4l2_get_format(struct uvc_streaming *stream,
	struct v4l2_format *fmt)
{
	struct uvc_format *format;
	struct uvc_frame *frame;
	int ret = 0;

	if (fmt->type != stream->type)
		return -EINVAL;

	mutex_lock(&stream->mutex);
	format = stream->cur_format;
	frame = stream->cur_frame;

	if (format == NULL || frame == NULL) {
		ret = -EINVAL;
		goto done;
	}

	fmt->fmt.pix.pixelformat = format->fcc;
	fmt->fmt.pix.width = frame->wWidth;
	fmt->fmt.pix.height = frame->wHeight;
	fmt->fmt.pix.field = V4L2_FIELD_NONE;
	fmt->fmt.pix.bytesperline = format->bpp * frame->wWidth / 8;
	fmt->fmt.pix.sizeimage = stream->ctrl.dwMaxVideoFrameSize;
	fmt->fmt.pix.colorspace = format->colorspace;
	fmt->fmt.pix.priv = 0;

done:
	mutex_unlock(&stream->mutex);
	return ret;
}

static int uvc_v4l2_set_format(struct uvc_streaming *stream,
	struct v4l2_format *fmt)
{
	struct uvc_streaming_control probe;
	struct uvc_format *format;
	struct uvc_frame *frame;
	int ret;

	if (fmt->type != stream->type)
		return -EINVAL;

	ret = uvc_v4l2_try_format(stream, fmt, &probe, &format, &frame);
	if (ret < 0)
		return ret;

	mutex_lock(&stream->mutex);

	if (uvc_queue_allocated(&stream->queue)) {
		ret = -EBUSY;
		goto done;
	}

	memcpy(&stream->ctrl, &probe, sizeof probe);
	stream->cur_format = format;
	stream->cur_frame = frame;

done:
	mutex_unlock(&stream->mutex);
	return ret;
}

static int uvc_v4l2_get_streamparm(struct uvc_streaming *stream,
		struct v4l2_streamparm *parm)
{
	uint32_t numerator, denominator;

	if (parm->type != stream->type)
		return -EINVAL;

	mutex_lock(&stream->mutex);
	numerator = stream->ctrl.dwFrameInterval;
	mutex_unlock(&stream->mutex);

	denominator = 10000000;
	uvc_simplify_fraction(&numerator, &denominator, 8, 333);

	memset(parm, 0, sizeof *parm);
	parm->type = stream->type;

	if (stream->type == V4L2_BUF_TYPE_VIDEO_CAPTURE) {
		parm->parm.capture.capability = V4L2_CAP_TIMEPERFRAME;
		parm->parm.capture.capturemode = 0;
		parm->parm.capture.timeperframe.numerator = numerator;
		parm->parm.capture.timeperframe.denominator = denominator;
		parm->parm.capture.extendedmode = 0;
		parm->parm.capture.readbuffers = 0;
	} else {
		parm->parm.output.capability = V4L2_CAP_TIMEPERFRAME;
		parm->parm.output.outputmode = 0;
		parm->parm.output.timeperframe.numerator = numerator;
		parm->parm.output.timeperframe.denominator = denominator;
	}

	return 0;
}

static int uvc_v4l2_set_streamparm(struct uvc_streaming *stream,
		struct v4l2_streamparm *parm)
{
	struct uvc_streaming_control probe;
	struct v4l2_fract timeperframe;
	uint32_t interval;
	int ret;

	if (parm->type != stream->type)
		return -EINVAL;

	if (parm->type == V4L2_BUF_TYPE_VIDEO_CAPTURE)
		timeperframe = parm->parm.capture.timeperframe;
	else
		timeperframe = parm->parm.output.timeperframe;

	interval = uvc_fraction_to_interval(timeperframe.numerator,
		timeperframe.denominator);
	uvc_trace(UVC_TRACE_FORMAT, "Setting frame interval to %u/%u (%u).\n",
		timeperframe.numerator, timeperframe.denominator, interval);

	mutex_lock(&stream->mutex);

	if (uvc_queue_streaming(&stream->queue)) {
		mutex_unlock(&stream->mutex);
		return -EBUSY;
	}

	memcpy(&probe, &stream->ctrl, sizeof probe);
	probe.dwFrameInterval =
		uvc_try_frame_interval(stream->cur_frame, interval);

	/* Probe the device with the new settings. */
	ret = uvc_probe_video(stream, &probe);
	if (ret < 0) {
		mutex_unlock(&stream->mutex);
		return ret;
	}

	memcpy(&stream->ctrl, &probe, sizeof probe);
	mutex_unlock(&stream->mutex);

	/* Return the actual frame period. */
	timeperframe.numerator = probe.dwFrameInterval;
	timeperframe.denominator = 10000000;
	uvc_simplify_fraction(&timeperframe.numerator,
		&timeperframe.denominator, 8, 333);

	if (parm->type == V4L2_BUF_TYPE_VIDEO_CAPTURE)
		parm->parm.capture.timeperframe = timeperframe;
	else
		parm->parm.output.timeperframe = timeperframe;

	return 0;
}

/* ------------------------------------------------------------------------
 * Privilege management
 */

/*
 * Privilege management is the multiple-open implementation basis. The current
 * implementation is completely transparent for the end-user and doesn't
 * require explicit use of the VIDIOC_G_PRIORITY and VIDIOC_S_PRIORITY ioctls.
 * Those ioctls enable finer control on the device (by making possible for a
 * user to request exclusive access to a device), but are not mature yet.
 * Switching to the V4L2 priority mechanism might be considered in the future
 * if this situation changes.
 *
 * Each open instance of a UVC device can either be in a privileged or
 * unprivileged state. Only a single instance can be in a privileged state at
 * a given time. Trying to perform an operation that requires privileges will
 * automatically acquire the required privileges if possible, or return -EBUSY
 * otherwise. Privileges are dismissed when closing the instance or when
 * freeing the video buffers using VIDIOC_REQBUFS.
 *
 * Operations that require privileges are:
 *
 * - VIDIOC_S_INPUT
 * - VIDIOC_S_PARM
 * - VIDIOC_S_FMT
 * - VIDIOC_REQBUFS
 */
static int uvc_acquire_privileges(struct uvc_fh *handle)
{
	/* Always succeed if the handle is already privileged. */
	if (handle->state == UVC_HANDLE_ACTIVE)
		return 0;

	/* Check if the device already has a privileged handle. */
	if (atomic_inc_return(&handle->stream->active) != 1) {
		atomic_dec(&handle->stream->active);
		return -EBUSY;
	}

	handle->state = UVC_HANDLE_ACTIVE;
	return 0;
}

static void uvc_dismiss_privileges(struct uvc_fh *handle)
{
	if (handle->state == UVC_HANDLE_ACTIVE)
		atomic_dec(&handle->stream->active);

	handle->state = UVC_HANDLE_PASSIVE;
}

static int uvc_has_privileges(struct uvc_fh *handle)
{
	return handle->state == UVC_HANDLE_ACTIVE;
}

/* ------------------------------------------------------------------------
 * V4L2 file operations
 */

static int uvc_v4l2_open(struct file *file)
{
	struct uvc_streaming *stream;
	struct uvc_fh *handle;
	int ret = 0;

	uvc_trace(UVC_TRACE_CALLS, "uvc_v4l2_open\n");
	stream = video_drvdata(file);

	if (stream->dev->state & UVC_DEV_DISCONNECTED)
		return -ENODEV;

	ret = usb_autopm_get_interface(stream->dev->intf);
	if (ret < 0)
		return ret;

	/* Create the device handle. */
	handle = kzalloc(sizeof *handle, GFP_KERNEL);
	if (handle == NULL) {
		usb_autopm_put_interface(stream->dev->intf);
		return -ENOMEM;
	}

	if (atomic_inc_return(&stream->dev->users) == 1) {
		ret = uvc_status_start(stream->dev);
		if (ret < 0) {
			usb_autopm_put_interface(stream->dev->intf);
			atomic_dec(&stream->dev->users);
			kfree(handle);
			return ret;
		}
	}

	v4l2_fh_init(&handle->vfh, stream->vdev);
	v4l2_fh_add(&handle->vfh);
	handle->chain = stream->chain;
	handle->stream = stream;
	handle->state = UVC_HANDLE_PASSIVE;
	file->private_data = handle;

	return 0;
}

static int uvc_v4l2_release(struct file *file)
{
	struct uvc_fh *handle = file->private_data;
	struct uvc_streaming *stream = handle->stream;

	uvc_trace(UVC_TRACE_CALLS, "uvc_v4l2_release\n");

	/* Only free resources if this is a privileged handle. */
	if (uvc_has_privileges(handle)) {
		uvc_video_enable(stream, 0);
		uvc_free_buffers(&stream->queue);
	}

	/* Release the file handle. */
	uvc_dismiss_privileges(handle);
	v4l2_fh_del(&handle->vfh);
	v4l2_fh_exit(&handle->vfh);
	kfree(handle);
	file->private_data = NULL;

	if (atomic_dec_return(&stream->dev->users) == 0)
		uvc_status_stop(stream->dev);

	usb_autopm_put_interface(stream->dev->intf);
	return 0;
}

static long uvc_v4l2_do_ioctl(struct file *file, unsigned int cmd, void *arg)
{
	struct video_device *vdev = video_devdata(file);
	struct uvc_fh *handle = file->private_data;
	struct uvc_video_chain *chain = handle->chain;
	struct uvc_streaming *stream = handle->stream;
	long ret = 0;

	switch (cmd) {
	/* Query capabilities */
	case VIDIOC_QUERYCAP:
	{
		struct v4l2_capability *cap = arg;

		memset(cap, 0, sizeof *cap);
		strlcpy(cap->driver, "uvcvideo", sizeof cap->driver);
		strlcpy(cap->card, vdev->name, sizeof cap->card);
		usb_make_path(stream->dev->udev,
			      cap->bus_info, sizeof(cap->bus_info));
		cap->version = LINUX_VERSION_CODE;
		cap->capabilities = V4L2_CAP_DEVICE_CAPS | V4L2_CAP_STREAMING
				  | chain->caps;
		if (stream->type == V4L2_BUF_TYPE_VIDEO_CAPTURE)
			cap->device_caps = V4L2_CAP_VIDEO_CAPTURE
					 | V4L2_CAP_STREAMING;
		else
			cap->device_caps = V4L2_CAP_VIDEO_OUTPUT
					 | V4L2_CAP_STREAMING;
		break;
	}

	/* Priority */
	case VIDIOC_G_PRIORITY:
		*(u32 *)arg = v4l2_prio_max(vdev->prio);
		break;

	case VIDIOC_S_PRIORITY:
		ret = v4l2_prio_check(vdev->prio, handle->vfh.prio);
		if (ret < 0)
			return ret;

		return v4l2_prio_change(vdev->prio, &handle->vfh.prio,
					*(u32 *)arg);

	/* Get, Set & Query control */
	case VIDIOC_QUERYCTRL:
		return uvc_query_v4l2_ctrl(chain, arg);

	case VIDIOC_G_CTRL:
	{
		struct v4l2_control *ctrl = arg;
		struct v4l2_ext_control xctrl;

		memset(&xctrl, 0, sizeof xctrl);
		xctrl.id = ctrl->id;

		ret = uvc_ctrl_begin(chain);
		if (ret < 0)
			return ret;

		ret = uvc_ctrl_get(chain, &xctrl);
		uvc_ctrl_rollback(handle);
		if (ret >= 0)
			ctrl->value = xctrl.value;
		break;
	}

	case VIDIOC_S_CTRL:
	{
		struct v4l2_control *ctrl = arg;
		struct v4l2_ext_control xctrl;

		ret = v4l2_prio_check(vdev->prio, handle->vfh.prio);
		if (ret < 0)
			return ret;

		memset(&xctrl, 0, sizeof xctrl);
		xctrl.id = ctrl->id;
		xctrl.value = ctrl->value;

		ret = uvc_ctrl_begin(chain);
		if (ret < 0)
			return ret;

		ret = uvc_ctrl_set(chain, &xctrl);
		if (ret < 0) {
			uvc_ctrl_rollback(handle);
			return ret;
		}
		ret = uvc_ctrl_commit(handle, &xctrl, 1);
		if (ret == 0)
			ctrl->value = xctrl.value;
		break;
	}

	case VIDIOC_QUERYMENU:
		return uvc_query_v4l2_menu(chain, arg);

	case VIDIOC_G_EXT_CTRLS:
	{
		struct v4l2_ext_controls *ctrls = arg;
		struct v4l2_ext_control *ctrl = ctrls->controls;
		unsigned int i;

		ret = uvc_ctrl_begin(chain);
		if (ret < 0)
			return ret;

		for (i = 0; i < ctrls->count; ++ctrl, ++i) {
			ret = uvc_ctrl_get(chain, ctrl);
			if (ret < 0) {
				uvc_ctrl_rollback(handle);
<<<<<<< HEAD
				ctrls->error_idx = ret == -ENOENT
						 ? ctrls->count : i;
=======
				ctrls->error_idx = i;
>>>>>>> fc16e884
				return ret;
			}
		}
		ctrls->error_idx = 0;
		ret = uvc_ctrl_rollback(handle);
		break;
	}

	case VIDIOC_S_EXT_CTRLS:
		ret = v4l2_prio_check(vdev->prio, handle->vfh.prio);
		if (ret < 0)
			return ret;
		/* Fall through */
	case VIDIOC_TRY_EXT_CTRLS:
	{
		struct v4l2_ext_controls *ctrls = arg;
		struct v4l2_ext_control *ctrl = ctrls->controls;
		unsigned int i;

		ret = uvc_ctrl_begin(chain);
		if (ret < 0)
			return ret;

		for (i = 0; i < ctrls->count; ++ctrl, ++i) {
			ret = uvc_ctrl_set(chain, ctrl);
			if (ret < 0) {
				uvc_ctrl_rollback(handle);
				ctrls->error_idx = cmd == VIDIOC_S_EXT_CTRLS
						 ? ctrls->count : i;
				return ret;
			}
		}

		ctrls->error_idx = 0;

		if (cmd == VIDIOC_S_EXT_CTRLS)
			ret = uvc_ctrl_commit(handle,
					      ctrls->controls, ctrls->count);
		else
			ret = uvc_ctrl_rollback(handle);
		break;
	}

	/* Get, Set & Enum input */
	case VIDIOC_ENUMINPUT:
	{
		const struct uvc_entity *selector = chain->selector;
		struct v4l2_input *input = arg;
		struct uvc_entity *iterm = NULL;
		u32 index = input->index;
		int pin = 0;

		if (selector == NULL ||
		    (chain->dev->quirks & UVC_QUIRK_IGNORE_SELECTOR_UNIT)) {
			if (index != 0)
				return -EINVAL;
			list_for_each_entry(iterm, &chain->entities, chain) {
				if (UVC_ENTITY_IS_ITERM(iterm))
					break;
			}
			pin = iterm->id;
		} else if (index < selector->bNrInPins) {
			pin = selector->baSourceID[index];
			list_for_each_entry(iterm, &chain->entities, chain) {
				if (!UVC_ENTITY_IS_ITERM(iterm))
					continue;
				if (iterm->id == pin)
					break;
			}
		}

		if (iterm == NULL || iterm->id != pin)
			return -EINVAL;

		memset(input, 0, sizeof *input);
		input->index = index;
		strlcpy(input->name, iterm->name, sizeof input->name);
		if (UVC_ENTITY_TYPE(iterm) == UVC_ITT_CAMERA)
			input->type = V4L2_INPUT_TYPE_CAMERA;
		break;
	}

	case VIDIOC_G_INPUT:
	{
		u8 input;

		if (chain->selector == NULL ||
		    (chain->dev->quirks & UVC_QUIRK_IGNORE_SELECTOR_UNIT)) {
			*(int *)arg = 0;
			break;
		}

		ret = uvc_query_ctrl(chain->dev, UVC_GET_CUR,
			chain->selector->id, chain->dev->intfnum,
			UVC_SU_INPUT_SELECT_CONTROL, &input, 1);
		if (ret < 0)
			return ret;

		*(int *)arg = input - 1;
		break;
	}

	case VIDIOC_S_INPUT:
	{
		u32 input = *(u32 *)arg + 1;

		ret = v4l2_prio_check(vdev->prio, handle->vfh.prio);
		if (ret < 0)
			return ret;

		if ((ret = uvc_acquire_privileges(handle)) < 0)
			return ret;

		if (chain->selector == NULL ||
		    (chain->dev->quirks & UVC_QUIRK_IGNORE_SELECTOR_UNIT)) {
			if (input != 1)
				return -EINVAL;
			break;
		}

		if (input == 0 || input > chain->selector->bNrInPins)
			return -EINVAL;

		return uvc_query_ctrl(chain->dev, UVC_SET_CUR,
			chain->selector->id, chain->dev->intfnum,
			UVC_SU_INPUT_SELECT_CONTROL, &input, 1);
	}

	/* Try, Get, Set & Enum format */
	case VIDIOC_ENUM_FMT:
	{
		struct v4l2_fmtdesc *fmt = arg;
		struct uvc_format *format;
		enum v4l2_buf_type type = fmt->type;
		__u32 index = fmt->index;

		if (fmt->type != stream->type ||
		    fmt->index >= stream->nformats)
			return -EINVAL;

		memset(fmt, 0, sizeof(*fmt));
		fmt->index = index;
		fmt->type = type;

		format = &stream->format[fmt->index];
		fmt->flags = 0;
		if (format->flags & UVC_FMT_FLAG_COMPRESSED)
			fmt->flags |= V4L2_FMT_FLAG_COMPRESSED;
		strlcpy(fmt->description, format->name,
			sizeof fmt->description);
		fmt->description[sizeof fmt->description - 1] = 0;
		fmt->pixelformat = format->fcc;
		break;
	}

	case VIDIOC_TRY_FMT:
	{
		struct uvc_streaming_control probe;

		return uvc_v4l2_try_format(stream, arg, &probe, NULL, NULL);
	}

	case VIDIOC_S_FMT:
		ret = v4l2_prio_check(vdev->prio, handle->vfh.prio);
		if (ret < 0)
			return ret;

		if ((ret = uvc_acquire_privileges(handle)) < 0)
			return ret;

		return uvc_v4l2_set_format(stream, arg);

	case VIDIOC_G_FMT:
		return uvc_v4l2_get_format(stream, arg);

	/* Frame size enumeration */
	case VIDIOC_ENUM_FRAMESIZES:
	{
		struct v4l2_frmsizeenum *fsize = arg;
		struct uvc_format *format = NULL;
		struct uvc_frame *frame;
		int i;

		/* Look for the given pixel format */
		for (i = 0; i < stream->nformats; i++) {
			if (stream->format[i].fcc ==
					fsize->pixel_format) {
				format = &stream->format[i];
				break;
			}
		}
		if (format == NULL)
			return -EINVAL;

		if (fsize->index >= format->nframes)
			return -EINVAL;

		frame = &format->frame[fsize->index];
		fsize->type = V4L2_FRMSIZE_TYPE_DISCRETE;
		fsize->discrete.width = frame->wWidth;
		fsize->discrete.height = frame->wHeight;
		break;
	}

	/* Frame interval enumeration */
	case VIDIOC_ENUM_FRAMEINTERVALS:
	{
		struct v4l2_frmivalenum *fival = arg;
		struct uvc_format *format = NULL;
		struct uvc_frame *frame = NULL;
		int i;

		/* Look for the given pixel format and frame size */
		for (i = 0; i < stream->nformats; i++) {
			if (stream->format[i].fcc ==
					fival->pixel_format) {
				format = &stream->format[i];
				break;
			}
		}
		if (format == NULL)
			return -EINVAL;

		for (i = 0; i < format->nframes; i++) {
			if (format->frame[i].wWidth == fival->width &&
			    format->frame[i].wHeight == fival->height) {
				frame = &format->frame[i];
				break;
			}
		}
		if (frame == NULL)
			return -EINVAL;

		if (frame->bFrameIntervalType) {
			if (fival->index >= frame->bFrameIntervalType)
				return -EINVAL;

			fival->type = V4L2_FRMIVAL_TYPE_DISCRETE;
			fival->discrete.numerator =
				frame->dwFrameInterval[fival->index];
			fival->discrete.denominator = 10000000;
			uvc_simplify_fraction(&fival->discrete.numerator,
				&fival->discrete.denominator, 8, 333);
		} else {
			fival->type = V4L2_FRMIVAL_TYPE_STEPWISE;
			fival->stepwise.min.numerator =
				frame->dwFrameInterval[0];
			fival->stepwise.min.denominator = 10000000;
			fival->stepwise.max.numerator =
				frame->dwFrameInterval[1];
			fival->stepwise.max.denominator = 10000000;
			fival->stepwise.step.numerator =
				frame->dwFrameInterval[2];
			fival->stepwise.step.denominator = 10000000;
			uvc_simplify_fraction(&fival->stepwise.min.numerator,
				&fival->stepwise.min.denominator, 8, 333);
			uvc_simplify_fraction(&fival->stepwise.max.numerator,
				&fival->stepwise.max.denominator, 8, 333);
			uvc_simplify_fraction(&fival->stepwise.step.numerator,
				&fival->stepwise.step.denominator, 8, 333);
		}
		break;
	}

	/* Get & Set streaming parameters */
	case VIDIOC_G_PARM:
		return uvc_v4l2_get_streamparm(stream, arg);

	case VIDIOC_S_PARM:
		ret = v4l2_prio_check(vdev->prio, handle->vfh.prio);
		if (ret < 0)
			return ret;

		if ((ret = uvc_acquire_privileges(handle)) < 0)
			return ret;

		return uvc_v4l2_set_streamparm(stream, arg);

	/* Cropping and scaling */
	case VIDIOC_CROPCAP:
	{
		struct v4l2_cropcap *ccap = arg;

		if (ccap->type != stream->type)
			return -EINVAL;

		ccap->bounds.left = 0;
		ccap->bounds.top = 0;

		mutex_lock(&stream->mutex);
		ccap->bounds.width = stream->cur_frame->wWidth;
		ccap->bounds.height = stream->cur_frame->wHeight;
		mutex_unlock(&stream->mutex);

		ccap->defrect = ccap->bounds;

		ccap->pixelaspect.numerator = 1;
		ccap->pixelaspect.denominator = 1;
		break;
	}

	case VIDIOC_G_CROP:
	case VIDIOC_S_CROP:
		return -ENOTTY;

	/* Buffers & streaming */
	case VIDIOC_REQBUFS:
		ret = v4l2_prio_check(vdev->prio, handle->vfh.prio);
		if (ret < 0)
			return ret;

		if ((ret = uvc_acquire_privileges(handle)) < 0)
			return ret;

		mutex_lock(&stream->mutex);
		ret = uvc_alloc_buffers(&stream->queue, arg);
		mutex_unlock(&stream->mutex);
		if (ret < 0)
			return ret;

		if (ret == 0)
			uvc_dismiss_privileges(handle);

		ret = 0;
		break;

	case VIDIOC_QUERYBUF:
	{
		struct v4l2_buffer *buf = arg;

		if (!uvc_has_privileges(handle))
			return -EBUSY;

		return uvc_query_buffer(&stream->queue, buf);
	}

	case VIDIOC_QBUF:
		if (!uvc_has_privileges(handle))
			return -EBUSY;

		return uvc_queue_buffer(&stream->queue, arg);

	case VIDIOC_DQBUF:
		if (!uvc_has_privileges(handle))
			return -EBUSY;

		return uvc_dequeue_buffer(&stream->queue, arg,
			file->f_flags & O_NONBLOCK);

	case VIDIOC_STREAMON:
	{
		int *type = arg;

		if (*type != stream->type)
			return -EINVAL;

		ret = v4l2_prio_check(vdev->prio, handle->vfh.prio);
		if (ret < 0)
			return ret;

		if (!uvc_has_privileges(handle))
			return -EBUSY;

		mutex_lock(&stream->mutex);
		ret = uvc_video_enable(stream, 1);
		mutex_unlock(&stream->mutex);
		if (ret < 0)
			return ret;
		break;
	}

	case VIDIOC_STREAMOFF:
	{
		int *type = arg;

		if (*type != stream->type)
			return -EINVAL;

		ret = v4l2_prio_check(vdev->prio, handle->vfh.prio);
		if (ret < 0)
			return ret;

		if (!uvc_has_privileges(handle))
			return -EBUSY;

		return uvc_video_enable(stream, 0);
	}

	case VIDIOC_SUBSCRIBE_EVENT:
	{
		struct v4l2_event_subscription *sub = arg;

		switch (sub->type) {
		case V4L2_EVENT_CTRL:
			return v4l2_event_subscribe(&handle->vfh, sub, 0,
						    &uvc_ctrl_sub_ev_ops);
		default:
			return -EINVAL;
		}
	}

	case VIDIOC_UNSUBSCRIBE_EVENT:
		return v4l2_event_unsubscribe(&handle->vfh, arg);

	case VIDIOC_DQEVENT:
		return v4l2_event_dequeue(&handle->vfh, arg,
					  file->f_flags & O_NONBLOCK);

	/* Analog video standards make no sense for digital cameras. */
	case VIDIOC_ENUMSTD:
	case VIDIOC_QUERYSTD:
	case VIDIOC_G_STD:
	case VIDIOC_S_STD:

	case VIDIOC_OVERLAY:

	case VIDIOC_ENUMAUDIO:
	case VIDIOC_ENUMAUDOUT:

	case VIDIOC_ENUMOUTPUT:
		uvc_trace(UVC_TRACE_IOCTL, "Unsupported ioctl 0x%08x\n", cmd);
		return -ENOTTY;

	case UVCIOC_CTRL_MAP:
		return uvc_ioctl_ctrl_map(chain, arg);

	case UVCIOC_CTRL_QUERY:
		return uvc_xu_ctrl_query(chain, arg);

	default:
		uvc_trace(UVC_TRACE_IOCTL, "Unknown ioctl 0x%08x\n", cmd);
		return -ENOTTY;
	}

	return ret;
}

static long uvc_v4l2_ioctl(struct file *file,
		     unsigned int cmd, unsigned long arg)
{
	if (uvc_trace_param & UVC_TRACE_IOCTL) {
		uvc_printk(KERN_DEBUG, "uvc_v4l2_ioctl(");
		v4l_printk_ioctl(NULL, cmd);
		printk(")\n");
	}

	return video_usercopy(file, cmd, arg, uvc_v4l2_do_ioctl);
}

#ifdef CONFIG_COMPAT
struct uvc_xu_control_mapping32 {
	__u32 id;
	__u8 name[32];
	__u8 entity[16];
	__u8 selector;

	__u8 size;
	__u8 offset;
	__u32 v4l2_type;
	__u32 data_type;

	compat_caddr_t menu_info;
	__u32 menu_count;

	__u32 reserved[4];
};

static int uvc_v4l2_get_xu_mapping(struct uvc_xu_control_mapping *kp,
			const struct uvc_xu_control_mapping32 __user *up)
{
	struct uvc_menu_info __user *umenus;
	struct uvc_menu_info __user *kmenus;
	compat_caddr_t p;

	if (!access_ok(VERIFY_READ, up, sizeof(*up)) ||
	    __copy_from_user(kp, up, offsetof(typeof(*up), menu_info)) ||
	    __get_user(kp->menu_count, &up->menu_count))
		return -EFAULT;

	memset(kp->reserved, 0, sizeof(kp->reserved));

	if (kp->menu_count == 0) {
		kp->menu_info = NULL;
		return 0;
	}

	if (__get_user(p, &up->menu_info))
		return -EFAULT;
	umenus = compat_ptr(p);
	if (!access_ok(VERIFY_READ, umenus, kp->menu_count * sizeof(*umenus)))
		return -EFAULT;

	kmenus = compat_alloc_user_space(kp->menu_count * sizeof(*kmenus));
	if (kmenus == NULL)
		return -EFAULT;
	kp->menu_info = kmenus;

	if (copy_in_user(kmenus, umenus, kp->menu_count * sizeof(*umenus)))
		return -EFAULT;

	return 0;
}

static int uvc_v4l2_put_xu_mapping(const struct uvc_xu_control_mapping *kp,
			struct uvc_xu_control_mapping32 __user *up)
{
	struct uvc_menu_info __user *umenus;
	struct uvc_menu_info __user *kmenus = kp->menu_info;
	compat_caddr_t p;

	if (!access_ok(VERIFY_WRITE, up, sizeof(*up)) ||
	    __copy_to_user(up, kp, offsetof(typeof(*up), menu_info)) ||
	    __put_user(kp->menu_count, &up->menu_count))
		return -EFAULT;

	if (__clear_user(up->reserved, sizeof(up->reserved)))
		return -EFAULT;

	if (kp->menu_count == 0)
		return 0;

	if (get_user(p, &up->menu_info))
		return -EFAULT;
	umenus = compat_ptr(p);

	if (copy_in_user(umenus, kmenus, kp->menu_count * sizeof(*umenus)))
		return -EFAULT;

	return 0;
}

struct uvc_xu_control_query32 {
	__u8 unit;
	__u8 selector;
	__u8 query;
	__u16 size;
	compat_caddr_t data;
};

static int uvc_v4l2_get_xu_query(struct uvc_xu_control_query *kp,
			const struct uvc_xu_control_query32 __user *up)
{
	u8 __user *udata;
	u8 __user *kdata;
	compat_caddr_t p;

	if (!access_ok(VERIFY_READ, up, sizeof(*up)) ||
	    __copy_from_user(kp, up, offsetof(typeof(*up), data)))
		return -EFAULT;

	if (kp->size == 0) {
		kp->data = NULL;
		return 0;
	}

	if (__get_user(p, &up->data))
		return -EFAULT;
	udata = compat_ptr(p);
	if (!access_ok(VERIFY_READ, udata, kp->size))
		return -EFAULT;

	kdata = compat_alloc_user_space(kp->size);
	if (kdata == NULL)
		return -EFAULT;
	kp->data = kdata;

	if (copy_in_user(kdata, udata, kp->size))
		return -EFAULT;

	return 0;
}

static int uvc_v4l2_put_xu_query(const struct uvc_xu_control_query *kp,
			struct uvc_xu_control_query32 __user *up)
{
	u8 __user *udata;
	u8 __user *kdata = kp->data;
	compat_caddr_t p;

	if (!access_ok(VERIFY_WRITE, up, sizeof(*up)) ||
	    __copy_to_user(up, kp, offsetof(typeof(*up), data)))
		return -EFAULT;

	if (kp->size == 0)
		return 0;

	if (get_user(p, &up->data))
		return -EFAULT;
	udata = compat_ptr(p);
	if (!access_ok(VERIFY_READ, udata, kp->size))
		return -EFAULT;

	if (copy_in_user(udata, kdata, kp->size))
		return -EFAULT;

	return 0;
}

#define UVCIOC_CTRL_MAP32	_IOWR('u', 0x20, struct uvc_xu_control_mapping32)
#define UVCIOC_CTRL_QUERY32	_IOWR('u', 0x21, struct uvc_xu_control_query32)

static long uvc_v4l2_compat_ioctl32(struct file *file,
		     unsigned int cmd, unsigned long arg)
{
	union {
		struct uvc_xu_control_mapping xmap;
		struct uvc_xu_control_query xqry;
	} karg;
	void __user *up = compat_ptr(arg);
	mm_segment_t old_fs;
	long ret;

	switch (cmd) {
	case UVCIOC_CTRL_MAP32:
		cmd = UVCIOC_CTRL_MAP;
		ret = uvc_v4l2_get_xu_mapping(&karg.xmap, up);
		break;

	case UVCIOC_CTRL_QUERY32:
		cmd = UVCIOC_CTRL_QUERY;
		ret = uvc_v4l2_get_xu_query(&karg.xqry, up);
		break;

	default:
		return -ENOIOCTLCMD;
	}

	old_fs = get_fs();
	set_fs(KERNEL_DS);
	ret = uvc_v4l2_ioctl(file, cmd, (unsigned long)&karg);
	set_fs(old_fs);

	if (ret < 0)
		return ret;

	switch (cmd) {
	case UVCIOC_CTRL_MAP:
		ret = uvc_v4l2_put_xu_mapping(&karg.xmap, up);
		break;

	case UVCIOC_CTRL_QUERY:
		ret = uvc_v4l2_put_xu_query(&karg.xqry, up);
		break;
	}

	return ret;
}
#endif

static ssize_t uvc_v4l2_read(struct file *file, char __user *data,
		    size_t count, loff_t *ppos)
{
	uvc_trace(UVC_TRACE_CALLS, "uvc_v4l2_read: not implemented.\n");
	return -EINVAL;
}

static int uvc_v4l2_mmap(struct file *file, struct vm_area_struct *vma)
{
	struct uvc_fh *handle = file->private_data;
	struct uvc_streaming *stream = handle->stream;

	uvc_trace(UVC_TRACE_CALLS, "uvc_v4l2_mmap\n");

	return uvc_queue_mmap(&stream->queue, vma);
}

static unsigned int uvc_v4l2_poll(struct file *file, poll_table *wait)
{
	struct uvc_fh *handle = file->private_data;
	struct uvc_streaming *stream = handle->stream;

	uvc_trace(UVC_TRACE_CALLS, "uvc_v4l2_poll\n");

	return uvc_queue_poll(&stream->queue, file, wait);
}

#ifndef CONFIG_MMU
static unsigned long uvc_v4l2_get_unmapped_area(struct file *file,
		unsigned long addr, unsigned long len, unsigned long pgoff,
		unsigned long flags)
{
	struct uvc_fh *handle = file->private_data;
	struct uvc_streaming *stream = handle->stream;

	uvc_trace(UVC_TRACE_CALLS, "uvc_v4l2_get_unmapped_area\n");

	return uvc_queue_get_unmapped_area(&stream->queue, pgoff);
}
#endif

const struct v4l2_file_operations uvc_fops = {
	.owner		= THIS_MODULE,
	.open		= uvc_v4l2_open,
	.release	= uvc_v4l2_release,
	.unlocked_ioctl	= uvc_v4l2_ioctl,
#ifdef CONFIG_COMPAT
	.compat_ioctl32	= uvc_v4l2_compat_ioctl32,
#endif
	.read		= uvc_v4l2_read,
	.mmap		= uvc_v4l2_mmap,
	.poll		= uvc_v4l2_poll,
#ifndef CONFIG_MMU
	.get_unmapped_area = uvc_v4l2_get_unmapped_area,
#endif
};
<|MERGE_RESOLUTION|>--- conflicted
+++ resolved
@@ -657,12 +657,7 @@
 			ret = uvc_ctrl_get(chain, ctrl);
 			if (ret < 0) {
 				uvc_ctrl_rollback(handle);
-<<<<<<< HEAD
-				ctrls->error_idx = ret == -ENOENT
-						 ? ctrls->count : i;
-=======
 				ctrls->error_idx = i;
->>>>>>> fc16e884
 				return ret;
 			}
 		}
