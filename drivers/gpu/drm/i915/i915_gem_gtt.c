--- conflicted
+++ resolved
@@ -2978,15 +2978,9 @@
 static void setup_private_pat(struct intel_uncore *uncore)
 {
 	struct drm_i915_private *i915 = uncore->i915;
-<<<<<<< HEAD
 
 	GEM_BUG_ON(INTEL_GEN(i915) < 8);
 
-=======
-
-	GEM_BUG_ON(INTEL_GEN(i915) < 8);
-
->>>>>>> a7196caf
 	if (INTEL_GEN(i915) >= 12)
 		tgl_setup_private_ppat(uncore);
 	else if (INTEL_GEN(i915) >= 10)
@@ -3331,12 +3325,6 @@
 		if (!i915_vma_is_bound(vma, I915_VMA_GLOBAL_BIND))
 			continue;
 
-<<<<<<< HEAD
-		if (!__i915_vma_unbind(vma))
-			continue;
-
-=======
->>>>>>> a7196caf
 		clear_bit(I915_VMA_GLOBAL_BIND_BIT, __i915_vma_flags(vma));
 		WARN_ON(i915_vma_bind(vma,
 				      obj ? obj->cache_level : 0,
