--- conflicted
+++ resolved
@@ -440,10 +440,6 @@
 	if (gpu->aspace) {
 		gpu->aspace->mmu->funcs->detach(gpu->aspace->mmu,
 			iommu_ports, ARRAY_SIZE(iommu_ports));
-<<<<<<< HEAD
-		msm_gem_address_space_destroy(gpu->aspace);
-=======
 		msm_gem_address_space_put(gpu->aspace);
->>>>>>> 98db803f
 	}
 }