/*
 * Base driver for Maxim MAX8925
 *
 * Copyright (C) 2009-2010 Marvell International Ltd.
 *	Haojian Zhuang <haojian.zhuang@marvell.com>
 *
 * This program is free software; you can redistribute it and/or modify
 * it under the terms of the GNU General Public License version 2 as
 * published by the Free Software Foundation.
 */

#include <linux/kernel.h>
#include <linux/module.h>
#include <linux/i2c.h>
#include <linux/irq.h>
#include <linux/interrupt.h>
#include <linux/platform_device.h>
#include <linux/regulator/machine.h>
#include <linux/mfd/core.h>
#include <linux/mfd/max8925.h>

static struct resource bk_resources[] __devinitdata = {
	{ 0x84, 0x84, "mode control", IORESOURCE_REG, },
	{ 0x85, 0x85, "control",      IORESOURCE_REG, },
};

static struct mfd_cell bk_devs[] __devinitdata = {
	{
		.name		= "max8925-backlight",
		.num_resources	= ARRAY_SIZE(bk_resources),
		.resources	= &bk_resources[0],
		.id		= -1,
	},
};

static struct resource touch_resources[] = {
	{
		.name	= "max8925-tsc",
		.start	= MAX8925_TSC_IRQ,
		.end	= MAX8925_ADC_RES_END,
		.flags	= IORESOURCE_REG,
	},
};

static struct mfd_cell touch_devs[] = {
	{
		.name		= "max8925-touch",
		.num_resources	= 1,
		.resources	= &touch_resources[0],
		.id		= -1,
	},
};

static struct resource power_supply_resources[] = {
	{
		.name	= "max8925-power",
		.start	= MAX8925_CHG_IRQ1,
		.end	= MAX8925_CHG_IRQ1_MASK,
		.flags	= IORESOURCE_REG,
	},
};

static struct mfd_cell power_devs[] = {
	{
		.name		= "max8925-power",
		.num_resources	= 1,
		.resources	= &power_supply_resources[0],
		.id		= -1,
	},
};

static struct resource rtc_resources[] = {
	{
		.name	= "max8925-rtc",
		.start	= MAX8925_IRQ_RTC_ALARM0,
		.end	= MAX8925_IRQ_RTC_ALARM0,
		.flags	= IORESOURCE_IRQ,
	},
};

static struct mfd_cell rtc_devs[] = {
	{
		.name		= "max8925-rtc",
		.num_resources	= 1,
		.resources	= &rtc_resources[0],
		.id		= -1,
	},
};

static struct resource onkey_resources[] = {
	{
		.name	= "max8925-onkey",
		.start	= MAX8925_IRQ_GPM_SW_R,
		.end	= MAX8925_IRQ_GPM_SW_R,
		.flags	= IORESOURCE_IRQ,
	}, {
		.name	= "max8925-onkey",
		.start	= MAX8925_IRQ_GPM_SW_F,
		.end	= MAX8925_IRQ_GPM_SW_F,
		.flags	= IORESOURCE_IRQ,
	},
};

static struct mfd_cell onkey_devs[] = {
	{
		.name		= "max8925-onkey",
		.num_resources	= 2,
		.resources	= &onkey_resources[0],
		.id		= -1,
	},
};

static struct resource sd1_resources[] __devinitdata = {
	{0x06, 0x06, "sdv", IORESOURCE_REG, },
};

static struct resource sd2_resources[] __devinitdata = {
	{0x09, 0x09, "sdv", IORESOURCE_REG, },
};

static struct resource sd3_resources[] __devinitdata = {
	{0x0c, 0x0c, "sdv", IORESOURCE_REG, },
};

static struct resource ldo1_resources[] __devinitdata = {
	{0x1a, 0x1a, "ldov", IORESOURCE_REG, },
};

static struct resource ldo2_resources[] __devinitdata = {
	{0x1e, 0x1e, "ldov", IORESOURCE_REG, },
};

static struct resource ldo3_resources[] __devinitdata = {
	{0x22, 0x22, "ldov", IORESOURCE_REG, },
};

static struct resource ldo4_resources[] __devinitdata = {
	{0x26, 0x26, "ldov", IORESOURCE_REG, },
};

static struct resource ldo5_resources[] __devinitdata = {
	{0x2a, 0x2a, "ldov", IORESOURCE_REG, },
};

static struct resource ldo6_resources[] __devinitdata = {
	{0x2e, 0x2e, "ldov", IORESOURCE_REG, },
};

static struct resource ldo7_resources[] __devinitdata = {
	{0x32, 0x32, "ldov", IORESOURCE_REG, },
};

static struct resource ldo8_resources[] __devinitdata = {
	{0x36, 0x36, "ldov", IORESOURCE_REG, },
};

static struct resource ldo9_resources[] __devinitdata = {
	{0x3a, 0x3a, "ldov", IORESOURCE_REG, },
};

static struct resource ldo10_resources[] __devinitdata = {
	{0x3e, 0x3e, "ldov", IORESOURCE_REG, },
};

static struct resource ldo11_resources[] __devinitdata = {
	{0x42, 0x42, "ldov", IORESOURCE_REG, },
};

static struct resource ldo12_resources[] __devinitdata = {
	{0x46, 0x46, "ldov", IORESOURCE_REG, },
};

static struct resource ldo13_resources[] __devinitdata = {
	{0x4a, 0x4a, "ldov", IORESOURCE_REG, },
};

static struct resource ldo14_resources[] __devinitdata = {
	{0x4e, 0x4e, "ldov", IORESOURCE_REG, },
};

static struct resource ldo15_resources[] __devinitdata = {
	{0x52, 0x52, "ldov", IORESOURCE_REG, },
};

static struct resource ldo16_resources[] __devinitdata = {
	{0x12, 0x12, "ldov", IORESOURCE_REG, },
};

static struct resource ldo17_resources[] __devinitdata = {
	{0x16, 0x16, "ldov", IORESOURCE_REG, },
};

static struct resource ldo18_resources[] __devinitdata = {
	{0x74, 0x74, "ldov", IORESOURCE_REG, },
};

static struct resource ldo19_resources[] __devinitdata = {
	{0x5e, 0x5e, "ldov", IORESOURCE_REG, },
};

static struct resource ldo20_resources[] __devinitdata = {
	{0x9e, 0x9e, "ldov", IORESOURCE_REG, },
};

static struct mfd_cell reg_devs[] __devinitdata = {
	{
		.name = "max8925-regulator",
		.id = 0,
		.num_resources = ARRAY_SIZE(sd1_resources),
		.resources = sd1_resources,
	}, {
		.name = "max8925-regulator",
		.id = 1,
		.num_resources = ARRAY_SIZE(sd2_resources),
		.resources = sd2_resources,
	}, {
		.name = "max8925-regulator",
		.id = 2,
		.num_resources = ARRAY_SIZE(sd3_resources),
		.resources = sd3_resources,
	}, {
		.name = "max8925-regulator",
		.id = 3,
		.num_resources = ARRAY_SIZE(ldo1_resources),
		.resources = ldo1_resources,
	}, {
		.name = "max8925-regulator",
		.id = 4,
		.num_resources = ARRAY_SIZE(ldo2_resources),
		.resources = ldo2_resources,
	}, {
		.name = "max8925-regulator",
		.id = 5,
		.num_resources = ARRAY_SIZE(ldo3_resources),
		.resources = ldo3_resources,
	}, {
		.name = "max8925-regulator",
		.id = 6,
		.num_resources = ARRAY_SIZE(ldo4_resources),
		.resources = ldo4_resources,
	}, {
		.name = "max8925-regulator",
		.id = 7,
		.num_resources = ARRAY_SIZE(ldo5_resources),
		.resources = ldo5_resources,
	}, {
		.name = "max8925-regulator",
		.id = 8,
		.num_resources = ARRAY_SIZE(ldo6_resources),
		.resources = ldo6_resources,
	}, {
		.name = "max8925-regulator",
		.id = 9,
		.num_resources = ARRAY_SIZE(ldo7_resources),
		.resources = ldo7_resources,
	}, {
		.name = "max8925-regulator",
		.id = 10,
		.num_resources = ARRAY_SIZE(ldo8_resources),
		.resources = ldo8_resources,
	}, {
		.name = "max8925-regulator",
		.id = 11,
		.num_resources = ARRAY_SIZE(ldo9_resources),
		.resources = ldo9_resources,
	}, {
		.name = "max8925-regulator",
		.id = 12,
		.num_resources = ARRAY_SIZE(ldo10_resources),
		.resources = ldo10_resources,
	}, {
		.name = "max8925-regulator",
		.id = 13,
		.num_resources = ARRAY_SIZE(ldo11_resources),
		.resources = ldo11_resources,
	}, {
		.name = "max8925-regulator",
		.id = 14,
		.num_resources = ARRAY_SIZE(ldo12_resources),
		.resources = ldo12_resources,
	}, {
		.name = "max8925-regulator",
		.id = 15,
		.num_resources = ARRAY_SIZE(ldo13_resources),
		.resources = ldo13_resources,
	}, {
		.name = "max8925-regulator",
		.id = 16,
		.num_resources = ARRAY_SIZE(ldo14_resources),
		.resources = ldo14_resources,
	}, {
		.name = "max8925-regulator",
		.id = 17,
		.num_resources = ARRAY_SIZE(ldo15_resources),
		.resources = ldo15_resources,
	}, {
		.name = "max8925-regulator",
		.id = 18,
		.num_resources = ARRAY_SIZE(ldo16_resources),
		.resources = ldo16_resources,
	}, {
		.name = "max8925-regulator",
		.id = 19,
		.num_resources = ARRAY_SIZE(ldo17_resources),
		.resources = ldo17_resources,
	}, {
		.name = "max8925-regulator",
		.id = 20,
		.num_resources = ARRAY_SIZE(ldo18_resources),
		.resources = ldo18_resources,
	}, {
		.name = "max8925-regulator",
		.id = 21,
		.num_resources = ARRAY_SIZE(ldo19_resources),
		.resources = ldo19_resources,
	}, {
		.name = "max8925-regulator",
		.id = 22,
		.num_resources = ARRAY_SIZE(ldo20_resources),
		.resources = ldo20_resources,
	},
};

enum {
	FLAGS_ADC = 1,	/* register in ADC component */
	FLAGS_RTC,	/* register in RTC component */
};

struct max8925_irq_data {
	int	reg;
	int	mask_reg;
	int	enable;		/* enable or not */
	int	offs;		/* bit offset in mask register */
	int	flags;
	int	tsc_irq;
};

static struct max8925_irq_data max8925_irqs[] = {
	[MAX8925_IRQ_VCHG_DC_OVP] = {
		.reg		= MAX8925_CHG_IRQ1,
		.mask_reg	= MAX8925_CHG_IRQ1_MASK,
		.offs		= 1 << 0,
	},
	[MAX8925_IRQ_VCHG_DC_F] = {
		.reg		= MAX8925_CHG_IRQ1,
		.mask_reg	= MAX8925_CHG_IRQ1_MASK,
		.offs		= 1 << 1,
	},
	[MAX8925_IRQ_VCHG_DC_R] = {
		.reg		= MAX8925_CHG_IRQ1,
		.mask_reg	= MAX8925_CHG_IRQ1_MASK,
		.offs		= 1 << 2,
	},
	[MAX8925_IRQ_VCHG_THM_OK_R] = {
		.reg		= MAX8925_CHG_IRQ2,
		.mask_reg	= MAX8925_CHG_IRQ2_MASK,
		.offs		= 1 << 0,
	},
	[MAX8925_IRQ_VCHG_THM_OK_F] = {
		.reg		= MAX8925_CHG_IRQ2,
		.mask_reg	= MAX8925_CHG_IRQ2_MASK,
		.offs		= 1 << 1,
	},
	[MAX8925_IRQ_VCHG_SYSLOW_F] = {
		.reg		= MAX8925_CHG_IRQ2,
		.mask_reg	= MAX8925_CHG_IRQ2_MASK,
		.offs		= 1 << 2,
	},
	[MAX8925_IRQ_VCHG_SYSLOW_R] = {
		.reg		= MAX8925_CHG_IRQ2,
		.mask_reg	= MAX8925_CHG_IRQ2_MASK,
		.offs		= 1 << 3,
	},
	[MAX8925_IRQ_VCHG_RST] = {
		.reg		= MAX8925_CHG_IRQ2,
		.mask_reg	= MAX8925_CHG_IRQ2_MASK,
		.offs		= 1 << 4,
	},
	[MAX8925_IRQ_VCHG_DONE] = {
		.reg		= MAX8925_CHG_IRQ2,
		.mask_reg	= MAX8925_CHG_IRQ2_MASK,
		.offs		= 1 << 5,
	},
	[MAX8925_IRQ_VCHG_TOPOFF] = {
		.reg		= MAX8925_CHG_IRQ2,
		.mask_reg	= MAX8925_CHG_IRQ2_MASK,
		.offs		= 1 << 6,
	},
	[MAX8925_IRQ_VCHG_TMR_FAULT] = {
		.reg		= MAX8925_CHG_IRQ2,
		.mask_reg	= MAX8925_CHG_IRQ2_MASK,
		.offs		= 1 << 7,
	},
	[MAX8925_IRQ_GPM_RSTIN] = {
		.reg		= MAX8925_ON_OFF_IRQ1,
		.mask_reg	= MAX8925_ON_OFF_IRQ1_MASK,
		.offs		= 1 << 0,
	},
	[MAX8925_IRQ_GPM_MPL] = {
		.reg		= MAX8925_ON_OFF_IRQ1,
		.mask_reg	= MAX8925_ON_OFF_IRQ1_MASK,
		.offs		= 1 << 1,
	},
	[MAX8925_IRQ_GPM_SW_3SEC] = {
		.reg		= MAX8925_ON_OFF_IRQ1,
		.mask_reg	= MAX8925_ON_OFF_IRQ1_MASK,
		.offs		= 1 << 2,
	},
	[MAX8925_IRQ_GPM_EXTON_F] = {
		.reg		= MAX8925_ON_OFF_IRQ1,
		.mask_reg	= MAX8925_ON_OFF_IRQ1_MASK,
		.offs		= 1 << 3,
	},
	[MAX8925_IRQ_GPM_EXTON_R] = {
		.reg		= MAX8925_ON_OFF_IRQ1,
		.mask_reg	= MAX8925_ON_OFF_IRQ1_MASK,
		.offs		= 1 << 4,
	},
	[MAX8925_IRQ_GPM_SW_1SEC] = {
		.reg		= MAX8925_ON_OFF_IRQ1,
		.mask_reg	= MAX8925_ON_OFF_IRQ1_MASK,
		.offs		= 1 << 5,
	},
	[MAX8925_IRQ_GPM_SW_F] = {
		.reg		= MAX8925_ON_OFF_IRQ1,
		.mask_reg	= MAX8925_ON_OFF_IRQ1_MASK,
		.offs		= 1 << 6,
	},
	[MAX8925_IRQ_GPM_SW_R] = {
		.reg		= MAX8925_ON_OFF_IRQ1,
		.mask_reg	= MAX8925_ON_OFF_IRQ1_MASK,
		.offs		= 1 << 7,
	},
	[MAX8925_IRQ_GPM_SYSCKEN_F] = {
		.reg		= MAX8925_ON_OFF_IRQ2,
		.mask_reg	= MAX8925_ON_OFF_IRQ2_MASK,
		.offs		= 1 << 0,
	},
	[MAX8925_IRQ_GPM_SYSCKEN_R] = {
		.reg		= MAX8925_ON_OFF_IRQ2,
		.mask_reg	= MAX8925_ON_OFF_IRQ2_MASK,
		.offs		= 1 << 1,
	},
	[MAX8925_IRQ_RTC_ALARM1] = {
		.reg		= MAX8925_RTC_IRQ,
		.mask_reg	= MAX8925_RTC_IRQ_MASK,
		.offs		= 1 << 2,
		.flags		= FLAGS_RTC,
	},
	[MAX8925_IRQ_RTC_ALARM0] = {
		.reg		= MAX8925_RTC_IRQ,
		.mask_reg	= MAX8925_RTC_IRQ_MASK,
		.offs		= 1 << 3,
		.flags		= FLAGS_RTC,
	},
	[MAX8925_IRQ_TSC_STICK] = {
		.reg		= MAX8925_TSC_IRQ,
		.mask_reg	= MAX8925_TSC_IRQ_MASK,
		.offs		= 1 << 0,
		.flags		= FLAGS_ADC,
		.tsc_irq	= 1,
	},
	[MAX8925_IRQ_TSC_NSTICK] = {
		.reg		= MAX8925_TSC_IRQ,
		.mask_reg	= MAX8925_TSC_IRQ_MASK,
		.offs		= 1 << 1,
		.flags		= FLAGS_ADC,
		.tsc_irq	= 1,
	},
};

static inline struct max8925_irq_data *irq_to_max8925(struct max8925_chip *chip,
						      int irq)
{
	return &max8925_irqs[irq - chip->irq_base];
}

static irqreturn_t max8925_irq(int irq, void *data)
{
	struct max8925_chip *chip = data;
	struct max8925_irq_data *irq_data;
	struct i2c_client *i2c;
	int read_reg = -1, value = 0;
	int i;

	for (i = 0; i < ARRAY_SIZE(max8925_irqs); i++) {
		irq_data = &max8925_irqs[i];
		/* TSC IRQ should be serviced in max8925_tsc_irq() */
		if (irq_data->tsc_irq)
			continue;
		if (irq_data->flags == FLAGS_RTC)
			i2c = chip->rtc;
		else if (irq_data->flags == FLAGS_ADC)
			i2c = chip->adc;
		else
			i2c = chip->i2c;
		if (read_reg != irq_data->reg) {
			read_reg = irq_data->reg;
			value = max8925_reg_read(i2c, irq_data->reg);
		}
		if (value & irq_data->enable)
			handle_nested_irq(chip->irq_base + i);
	}
	return IRQ_HANDLED;
}

static irqreturn_t max8925_tsc_irq(int irq, void *data)
{
	struct max8925_chip *chip = data;
	struct max8925_irq_data *irq_data;
	struct i2c_client *i2c;
	int read_reg = -1, value = 0;
	int i;

	for (i = 0; i < ARRAY_SIZE(max8925_irqs); i++) {
		irq_data = &max8925_irqs[i];
		/* non TSC IRQ should be serviced in max8925_irq() */
		if (!irq_data->tsc_irq)
			continue;
		if (irq_data->flags == FLAGS_RTC)
			i2c = chip->rtc;
		else if (irq_data->flags == FLAGS_ADC)
			i2c = chip->adc;
		else
			i2c = chip->i2c;
		if (read_reg != irq_data->reg) {
			read_reg = irq_data->reg;
			value = max8925_reg_read(i2c, irq_data->reg);
		}
		if (value & irq_data->enable)
			handle_nested_irq(chip->irq_base + i);
	}
	return IRQ_HANDLED;
}

static void max8925_irq_lock(struct irq_data *data)
{
	struct max8925_chip *chip = irq_data_get_irq_chip_data(data);

	mutex_lock(&chip->irq_lock);
}

static void max8925_irq_sync_unlock(struct irq_data *data)
{
	struct max8925_chip *chip = irq_data_get_irq_chip_data(data);
	struct max8925_irq_data *irq_data;
	static unsigned char cache_chg[2] = {0xff, 0xff};
	static unsigned char cache_on[2] = {0xff, 0xff};
	static unsigned char cache_rtc = 0xff, cache_tsc = 0xff;
	unsigned char irq_chg[2], irq_on[2];
	unsigned char irq_rtc, irq_tsc;
	int i;

	/* Load cached value. In initial, all IRQs are masked */
	irq_chg[0] = cache_chg[0];
	irq_chg[1] = cache_chg[1];
	irq_on[0] = cache_on[0];
	irq_on[1] = cache_on[1];
	irq_rtc = cache_rtc;
	irq_tsc = cache_tsc;
	for (i = 0; i < ARRAY_SIZE(max8925_irqs); i++) {
		irq_data = &max8925_irqs[i];
		/* 1 -- disable, 0 -- enable */
		switch (irq_data->mask_reg) {
		case MAX8925_CHG_IRQ1_MASK:
			irq_chg[0] &= ~irq_data->enable;
			break;
		case MAX8925_CHG_IRQ2_MASK:
			irq_chg[1] &= ~irq_data->enable;
			break;
		case MAX8925_ON_OFF_IRQ1_MASK:
			irq_on[0] &= ~irq_data->enable;
			break;
		case MAX8925_ON_OFF_IRQ2_MASK:
			irq_on[1] &= ~irq_data->enable;
			break;
		case MAX8925_RTC_IRQ_MASK:
			irq_rtc &= ~irq_data->enable;
			break;
		case MAX8925_TSC_IRQ_MASK:
			irq_tsc &= ~irq_data->enable;
			break;
		default:
			dev_err(chip->dev, "wrong IRQ\n");
			break;
		}
	}
	/* update mask into registers */
	if (cache_chg[0] != irq_chg[0]) {
		cache_chg[0] = irq_chg[0];
		max8925_reg_write(chip->i2c, MAX8925_CHG_IRQ1_MASK,
			irq_chg[0]);
	}
	if (cache_chg[1] != irq_chg[1]) {
		cache_chg[1] = irq_chg[1];
		max8925_reg_write(chip->i2c, MAX8925_CHG_IRQ2_MASK,
			irq_chg[1]);
	}
	if (cache_on[0] != irq_on[0]) {
		cache_on[0] = irq_on[0];
		max8925_reg_write(chip->i2c, MAX8925_ON_OFF_IRQ1_MASK,
				irq_on[0]);
	}
	if (cache_on[1] != irq_on[1]) {
		cache_on[1] = irq_on[1];
		max8925_reg_write(chip->i2c, MAX8925_ON_OFF_IRQ2_MASK,
				irq_on[1]);
	}
	if (cache_rtc != irq_rtc) {
		cache_rtc = irq_rtc;
		max8925_reg_write(chip->rtc, MAX8925_RTC_IRQ_MASK, irq_rtc);
	}
	if (cache_tsc != irq_tsc) {
		cache_tsc = irq_tsc;
		max8925_reg_write(chip->adc, MAX8925_TSC_IRQ_MASK, irq_tsc);
	}

	mutex_unlock(&chip->irq_lock);
}

static void max8925_irq_enable(struct irq_data *data)
{
	struct max8925_chip *chip = irq_data_get_irq_chip_data(data);
	max8925_irqs[data->irq - chip->irq_base].enable
		= max8925_irqs[data->irq - chip->irq_base].offs;
}

static void max8925_irq_disable(struct irq_data *data)
{
	struct max8925_chip *chip = irq_data_get_irq_chip_data(data);
	max8925_irqs[data->irq - chip->irq_base].enable = 0;
}

static struct irq_chip max8925_irq_chip = {
	.name		= "max8925",
	.irq_bus_lock	= max8925_irq_lock,
	.irq_bus_sync_unlock = max8925_irq_sync_unlock,
	.irq_enable	= max8925_irq_enable,
	.irq_disable	= max8925_irq_disable,
};

static int max8925_irq_init(struct max8925_chip *chip, int irq,
			    struct max8925_platform_data *pdata)
{
	unsigned long flags = IRQF_TRIGGER_FALLING | IRQF_ONESHOT;
	int i, ret;
	int __irq;

	if (!pdata || !pdata->irq_base) {
		dev_warn(chip->dev, "No interrupt support on IRQ base\n");
		return -EINVAL;
	}
	/* clear all interrupts */
	max8925_reg_read(chip->i2c, MAX8925_CHG_IRQ1);
	max8925_reg_read(chip->i2c, MAX8925_CHG_IRQ2);
	max8925_reg_read(chip->i2c, MAX8925_ON_OFF_IRQ1);
	max8925_reg_read(chip->i2c, MAX8925_ON_OFF_IRQ2);
	max8925_reg_read(chip->rtc, MAX8925_RTC_IRQ);
	max8925_reg_read(chip->adc, MAX8925_TSC_IRQ);
	/* mask all interrupts except for TSC */
	max8925_reg_write(chip->rtc, MAX8925_ALARM0_CNTL, 0);
	max8925_reg_write(chip->rtc, MAX8925_ALARM1_CNTL, 0);
	max8925_reg_write(chip->i2c, MAX8925_CHG_IRQ1_MASK, 0xff);
	max8925_reg_write(chip->i2c, MAX8925_CHG_IRQ2_MASK, 0xff);
	max8925_reg_write(chip->i2c, MAX8925_ON_OFF_IRQ1_MASK, 0xff);
	max8925_reg_write(chip->i2c, MAX8925_ON_OFF_IRQ2_MASK, 0xff);
	max8925_reg_write(chip->rtc, MAX8925_RTC_IRQ_MASK, 0xff);

	mutex_init(&chip->irq_lock);
	chip->core_irq = irq;
	chip->irq_base = pdata->irq_base;

	/* register with genirq */
	for (i = 0; i < ARRAY_SIZE(max8925_irqs); i++) {
		__irq = i + chip->irq_base;
		irq_set_chip_data(__irq, chip);
		irq_set_chip_and_handler(__irq, &max8925_irq_chip,
					 handle_edge_irq);
		irq_set_nested_thread(__irq, 1);
#ifdef CONFIG_ARM
		set_irq_flags(__irq, IRQF_VALID);
#else
		irq_set_noprobe(__irq);
#endif
	}
	if (!irq) {
		dev_warn(chip->dev, "No interrupt support on core IRQ\n");
		goto tsc_irq;
	}

	ret = request_threaded_irq(irq, NULL, max8925_irq, flags | IRQF_ONESHOT,
				   "max8925", chip);
	if (ret) {
		dev_err(chip->dev, "Failed to request core IRQ: %d\n", ret);
		chip->core_irq = 0;
	}

tsc_irq:
	/* mask TSC interrupt */
	max8925_reg_write(chip->adc, MAX8925_TSC_IRQ_MASK, 0x0f);

	if (!pdata->tsc_irq) {
		dev_warn(chip->dev, "No interrupt support on TSC IRQ\n");
		return 0;
	}
	chip->tsc_irq = pdata->tsc_irq;

	ret = request_threaded_irq(chip->tsc_irq, NULL, max8925_tsc_irq,
				   flags | IRQF_ONESHOT, "max8925-tsc", chip);
	if (ret) {
		dev_err(chip->dev, "Failed to request TSC IRQ: %d\n", ret);
		chip->tsc_irq = 0;
	}
	return 0;
}

static void __devinit init_regulator(struct max8925_chip *chip,
				     struct max8925_platform_data *pdata)
{
	int ret;

	if (!pdata)
		return;
	if (pdata->sd1) {
		reg_devs[0].platform_data = pdata->sd1;
		reg_devs[0].pdata_size = sizeof(struct regulator_init_data);
	}
	if (pdata->sd2) {
		reg_devs[1].platform_data = pdata->sd2;
		reg_devs[1].pdata_size = sizeof(struct regulator_init_data);
	}
	if (pdata->sd3) {
		reg_devs[2].platform_data = pdata->sd3;
		reg_devs[2].pdata_size = sizeof(struct regulator_init_data);
	}
	if (pdata->ldo1) {
		reg_devs[3].platform_data = pdata->ldo1;
		reg_devs[3].pdata_size = sizeof(struct regulator_init_data);
	}
	if (pdata->ldo2) {
		reg_devs[4].platform_data = pdata->ldo2;
		reg_devs[4].pdata_size = sizeof(struct regulator_init_data);
	}
	if (pdata->ldo3) {
		reg_devs[5].platform_data = pdata->ldo3;
		reg_devs[5].pdata_size = sizeof(struct regulator_init_data);
	}
	if (pdata->ldo4) {
		reg_devs[6].platform_data = pdata->ldo4;
		reg_devs[6].pdata_size = sizeof(struct regulator_init_data);
	}
	if (pdata->ldo5) {
		reg_devs[7].platform_data = pdata->ldo5;
		reg_devs[7].pdata_size = sizeof(struct regulator_init_data);
	}
	if (pdata->ldo6) {
		reg_devs[8].platform_data = pdata->ldo6;
		reg_devs[8].pdata_size = sizeof(struct regulator_init_data);
	}
	if (pdata->ldo7) {
		reg_devs[9].platform_data = pdata->ldo7;
		reg_devs[9].pdata_size = sizeof(struct regulator_init_data);
	}
	if (pdata->ldo8) {
		reg_devs[10].platform_data = pdata->ldo8;
		reg_devs[10].pdata_size = sizeof(struct regulator_init_data);
	}
	if (pdata->ldo9) {
		reg_devs[11].platform_data = pdata->ldo9;
		reg_devs[11].pdata_size = sizeof(struct regulator_init_data);
	}
	if (pdata->ldo10) {
		reg_devs[12].platform_data = pdata->ldo10;
		reg_devs[12].pdata_size = sizeof(struct regulator_init_data);
	}
	if (pdata->ldo11) {
		reg_devs[13].platform_data = pdata->ldo11;
		reg_devs[13].pdata_size = sizeof(struct regulator_init_data);
	}
	if (pdata->ldo12) {
		reg_devs[14].platform_data = pdata->ldo12;
		reg_devs[14].pdata_size = sizeof(struct regulator_init_data);
	}
	if (pdata->ldo13) {
		reg_devs[15].platform_data = pdata->ldo13;
		reg_devs[15].pdata_size = sizeof(struct regulator_init_data);
	}
	if (pdata->ldo14) {
		reg_devs[16].platform_data = pdata->ldo14;
		reg_devs[16].pdata_size = sizeof(struct regulator_init_data);
	}
	if (pdata->ldo15) {
		reg_devs[17].platform_data = pdata->ldo15;
		reg_devs[17].pdata_size = sizeof(struct regulator_init_data);
	}
	if (pdata->ldo16) {
		reg_devs[18].platform_data = pdata->ldo16;
		reg_devs[18].pdata_size = sizeof(struct regulator_init_data);
	}
	if (pdata->ldo17) {
		reg_devs[19].platform_data = pdata->ldo17;
		reg_devs[19].pdata_size = sizeof(struct regulator_init_data);
	}
	if (pdata->ldo18) {
		reg_devs[20].platform_data = pdata->ldo18;
		reg_devs[20].pdata_size = sizeof(struct regulator_init_data);
	}
	if (pdata->ldo19) {
		reg_devs[21].platform_data = pdata->ldo19;
		reg_devs[21].pdata_size = sizeof(struct regulator_init_data);
	}
	if (pdata->ldo20) {
		reg_devs[22].platform_data = pdata->ldo20;
		reg_devs[22].pdata_size = sizeof(struct regulator_init_data);
	}
	ret = mfd_add_devices(chip->dev, 0, reg_devs, ARRAY_SIZE(reg_devs),
			      NULL, 0, NULL);
	if (ret < 0) {
		dev_err(chip->dev, "Failed to add regulator subdev\n");
		return;
	}
}

int __devinit max8925_device_init(struct max8925_chip *chip,
				  struct max8925_platform_data *pdata)
{
	int ret;

	max8925_irq_init(chip, chip->i2c->irq, pdata);

	if (pdata && (pdata->power || pdata->touch)) {
		/* enable ADC to control internal reference */
		max8925_set_bits(chip->i2c, MAX8925_RESET_CNFG, 1, 1);
		/* enable internal reference for ADC */
		max8925_set_bits(chip->adc, MAX8925_TSC_CNFG1, 3, 2);
		/* check for internal reference IRQ */
		do {
			ret = max8925_reg_read(chip->adc, MAX8925_TSC_IRQ);
		} while (ret & MAX8925_NREF_OK);
		/* enaable ADC scheduler, interval is 1 second */
		max8925_set_bits(chip->adc, MAX8925_ADC_SCHED, 3, 2);
	}

	/* enable Momentary Power Loss */
	max8925_set_bits(chip->rtc, MAX8925_MPL_CNTL, 1 << 4, 1 << 4);

	ret = mfd_add_devices(chip->dev, 0, &rtc_devs[0],
			      ARRAY_SIZE(rtc_devs),
<<<<<<< HEAD
			      &rtc_resources[0], chip->irq_base);
=======
			      &rtc_resources[0], chip->irq_base, NULL);
>>>>>>> 4a8e43fe
	if (ret < 0) {
		dev_err(chip->dev, "Failed to add rtc subdev\n");
		goto out;
	}

	ret = mfd_add_devices(chip->dev, 0, &onkey_devs[0],
			      ARRAY_SIZE(onkey_devs),
			      &onkey_resources[0], 0, NULL);
	if (ret < 0) {
		dev_err(chip->dev, "Failed to add onkey subdev\n");
		goto out_dev;
	}

	init_regulator(chip, pdata);

	if (pdata && pdata->backlight) {
		bk_devs[0].platform_data = &pdata->backlight;
		bk_devs[0].pdata_size = sizeof(struct max8925_backlight_pdata);
	}
	ret = mfd_add_devices(chip->dev, 0, bk_devs, ARRAY_SIZE(bk_devs),
			      NULL, 0, NULL);
	if (ret < 0) {
		dev_err(chip->dev, "Failed to add backlight subdev\n");
		goto out_dev;
	}

	if (pdata && pdata->power) {
		ret = mfd_add_devices(chip->dev, 0, &power_devs[0],
					ARRAY_SIZE(power_devs),
				      &power_supply_resources[0], 0, NULL);
		if (ret < 0) {
			dev_err(chip->dev, "Failed to add power supply "
				"subdev\n");
			goto out_dev;
		}
	}

	if (pdata && pdata->touch) {
		ret = mfd_add_devices(chip->dev, 0, &touch_devs[0],
				      ARRAY_SIZE(touch_devs),
				      &touch_resources[0], 0, NULL);
		if (ret < 0) {
			dev_err(chip->dev, "Failed to add touch subdev\n");
			goto out_dev;
		}
	}

	return 0;
out_dev:
	mfd_remove_devices(chip->dev);
out:
	return ret;
}

void __devexit max8925_device_exit(struct max8925_chip *chip)
{
	if (chip->core_irq)
		free_irq(chip->core_irq, chip);
	if (chip->tsc_irq)
		free_irq(chip->tsc_irq, chip);
	mfd_remove_devices(chip->dev);
}


MODULE_DESCRIPTION("PMIC Driver for Maxim MAX8925");
MODULE_AUTHOR("Haojian Zhuang <haojian.zhuang@marvell.com");
MODULE_LICENSE("GPL");<|MERGE_RESOLUTION|>--- conflicted
+++ resolved
@@ -846,11 +846,7 @@
 
 	ret = mfd_add_devices(chip->dev, 0, &rtc_devs[0],
 			      ARRAY_SIZE(rtc_devs),
-<<<<<<< HEAD
-			      &rtc_resources[0], chip->irq_base);
-=======
 			      &rtc_resources[0], chip->irq_base, NULL);
->>>>>>> 4a8e43fe
 	if (ret < 0) {
 		dev_err(chip->dev, "Failed to add rtc subdev\n");
 		goto out;
