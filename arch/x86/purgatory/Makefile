# SPDX-License-Identifier: GPL-2.0
OBJECT_FILES_NON_STANDARD := y

purgatory-y := purgatory.o stack.o setup-x86_$(BITS).o sha256.o entry64.o string.o

targets += $(purgatory-y)
PURGATORY_OBJS = $(addprefix $(obj)/,$(purgatory-y))

$(obj)/string.o: $(srctree)/arch/x86/boot/compressed/string.c FORCE
	$(call if_changed_rule,cc_o_c)

$(obj)/sha256.o: $(srctree)/lib/crypto/sha256.c FORCE
	$(call if_changed_rule,cc_o_c)

CFLAGS_sha256.o := -D__DISABLE_EXPORTS

<<<<<<< HEAD
LDFLAGS_purgatory.ro := -e purgatory_start -r --no-undefined -nostdlib -z nodefaultlib
targets += purgatory.ro

# Sanitizer runtimes are unavailable and cannot be linked here.
KASAN_SANITIZE	:= n
KCSAN_SANITIZE	:= n
=======
# When linking purgatory.ro with -r unresolved symbols are not checked,
# also link a purgatory.chk binary without -r to check for unresolved symbols.
PURGATORY_LDFLAGS := -e purgatory_start -nostdlib -z nodefaultlib
LDFLAGS_purgatory.ro := -r $(PURGATORY_LDFLAGS)
LDFLAGS_purgatory.chk := $(PURGATORY_LDFLAGS)
targets += purgatory.ro purgatory.chk

# Sanitizer, etc. runtimes are unavailable and cannot be linked here.
GCOV_PROFILE	:= n
KASAN_SANITIZE	:= n
UBSAN_SANITIZE	:= n
>>>>>>> e4160b2e
KCOV_INSTRUMENT := n

# These are adjustments to the compiler flags used for objects that
# make up the standalone purgatory.ro

PURGATORY_CFLAGS_REMOVE := -mcmodel=kernel
PURGATORY_CFLAGS := -mcmodel=large -ffreestanding -fno-zero-initialized-in-bss
PURGATORY_CFLAGS += $(DISABLE_STACKLEAK_PLUGIN) -DDISABLE_BRANCH_PROFILING

# Default KBUILD_CFLAGS can have -pg option set when FTRACE is enabled. That
# in turn leaves some undefined symbols like __fentry__ in purgatory and not
# sure how to relocate those.
ifdef CONFIG_FUNCTION_TRACER
PURGATORY_CFLAGS_REMOVE		+= $(CC_FLAGS_FTRACE)
endif

ifdef CONFIG_STACKPROTECTOR
PURGATORY_CFLAGS_REMOVE		+= -fstack-protector
endif

ifdef CONFIG_STACKPROTECTOR_STRONG
PURGATORY_CFLAGS_REMOVE		+= -fstack-protector-strong
endif

ifdef CONFIG_RETPOLINE
PURGATORY_CFLAGS_REMOVE		+= $(RETPOLINE_CFLAGS)
endif

CFLAGS_REMOVE_purgatory.o	+= $(PURGATORY_CFLAGS_REMOVE)
CFLAGS_purgatory.o		+= $(PURGATORY_CFLAGS)

CFLAGS_REMOVE_sha256.o		+= $(PURGATORY_CFLAGS_REMOVE)
CFLAGS_sha256.o			+= $(PURGATORY_CFLAGS)

CFLAGS_REMOVE_string.o		+= $(PURGATORY_CFLAGS_REMOVE)
CFLAGS_string.o			+= $(PURGATORY_CFLAGS)

$(obj)/purgatory.ro: $(PURGATORY_OBJS) FORCE
		$(call if_changed,ld)

$(obj)/purgatory.chk: $(obj)/purgatory.ro FORCE
		$(call if_changed,ld)

targets += kexec-purgatory.c

quiet_cmd_bin2c = BIN2C   $@
      cmd_bin2c = $(objtree)/scripts/bin2c kexec_purgatory < $< > $@

$(obj)/kexec-purgatory.c: $(obj)/purgatory.ro $(obj)/purgatory.chk FORCE
	$(call if_changed,bin2c)

obj-$(CONFIG_KEXEC_FILE)	+= kexec-purgatory.o<|MERGE_RESOLUTION|>--- conflicted
+++ resolved
@@ -14,14 +14,6 @@
 
 CFLAGS_sha256.o := -D__DISABLE_EXPORTS
 
-<<<<<<< HEAD
-LDFLAGS_purgatory.ro := -e purgatory_start -r --no-undefined -nostdlib -z nodefaultlib
-targets += purgatory.ro
-
-# Sanitizer runtimes are unavailable and cannot be linked here.
-KASAN_SANITIZE	:= n
-KCSAN_SANITIZE	:= n
-=======
 # When linking purgatory.ro with -r unresolved symbols are not checked,
 # also link a purgatory.chk binary without -r to check for unresolved symbols.
 PURGATORY_LDFLAGS := -e purgatory_start -nostdlib -z nodefaultlib
@@ -33,7 +25,7 @@
 GCOV_PROFILE	:= n
 KASAN_SANITIZE	:= n
 UBSAN_SANITIZE	:= n
->>>>>>> e4160b2e
+KCSAN_SANITIZE	:= n
 KCOV_INSTRUMENT := n
 
 # These are adjustments to the compiler flags used for objects that
